--- conflicted
+++ resolved
@@ -376,7 +376,6 @@
 			return utils.StepResult{Status: "error", Message: err.Error()}
 		}
 
-<<<<<<< HEAD
 		if step.Value != "" {
 			if err := chromedp.Run(ctx, fetch.Enable(), chromedp.Tasks{
 				chromedp.WaitVisible(n.FullXPath() + step.Value),
@@ -385,9 +384,8 @@
 				return utils.StepResult{Status: "error", Message: err.Error()}
 			}
 		}
-=======
->>>>>>> 32c591b0
-		// Delay clicks to prevent too many downloads at once/rate limiting
+
+    // Delay clicks to prevent too many downloads at once/rate limiting
 		time.Sleep(1500 * time.Millisecond)
 		x++
 	}
